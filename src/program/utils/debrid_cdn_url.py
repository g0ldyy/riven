from typing import Self
import httpx
from loguru import logger

from http import HTTPStatus
from kink import di

from program.settings import settings_manager
from program.services.streaming.media_stream import PROXY_REQUIRED_PROVIDERS
from program.services.streaming.exceptions import (
    DebridServiceLinkUnavailable,
)
from program.media.media_entry import MediaEntry
from program.db.db import db_session


class RefreshedURLIdenticalException(Exception):
    """Exception raised when a refreshed URL is identical to the previous URL."""

    pass


class DebridCDNUrl:
    """DebridCDNUrl class"""

<<<<<<< HEAD
    filename: str
    provider: str | None
    url: str

    @classmethod
    async def from_filename(cls, filename: str) -> "DebridCDNUrl":
        """Asynchronously create a DebridCDNUrl instance from a filename."""

        self = cls.__new__(cls)
        self.filename = filename

        entry_info = await di[VFSDatabase].get_entry_by_original_filename(
            original_filename=self.filename,
        )
=======
    def __init__(self, entry: MediaEntry) -> None:
        self.filename = entry.original_filename
        self.entry = entry

        self.max_validation_attempts = 3
        self.url = entry.unrestricted_url
        self.provider = entry.provider or "Unknown provider"
>>>>>>> 41505d40

    @classmethod
    def from_filename(cls, filename: str) -> Self:
        """Create DebridCDNUrl from filename."""

        with db_session() as session:
            entry = (
                session.query(MediaEntry)
                .filter(MediaEntry.original_filename == filename)
                .first()
            )

            if not entry:
                raise ValueError("Could not find entry info for CDN URL validation")

            return cls(entry)

<<<<<<< HEAD
        return self

    async def validate(self) -> str | None:
        """Get a validated CDN URL, refreshing if necessary."""
=======
    def validate(
        self,
        attempt_refresh: bool = True,
        attempt: int = 1,
    ) -> str | None:
        """Get a validated CDN URL, refreshing if requested."""
>>>>>>> 41505d40

        try:
            # Assert URL availability by opening a stream, using a proxy if needed
            proxy = (
                self.provider in PROXY_REQUIRED_PROVIDERS
                and settings_manager.settings.downloaders.proxy_url
                or None
            )

            try:
                # If no URL is set, attempt to refresh it first if requested,
                # otherwise return as an invalid URL
                if not self.url:
                    if attempt_refresh:
                        if url := self._refresh():
                            self.url = url
                        else:
                            return None
                    else:
                        return None

                with httpx.Client(proxy=proxy) as client:
                    with client.stream(method="GET", url=self.url) as response:
                        response.raise_for_status()

                        return self.url
            except httpx.TimeoutException as e:
                logger.error(f"Timeout while validating CDN URL {self.url}: {e}")
            except httpx.ConnectError as e:
                logger.error(
                    f"Connection error while validating CDN URL {self.url}: {e}"
                )
            except httpx.HTTPStatusError as e:
                status_code = e.response.status_code

                if (
                    status_code in (HTTPStatus.NOT_FOUND, HTTPStatus.GONE)
                    and attempt == 1
                ):
                    # Only attempt to refresh the URL on the first failure
                    if attempt_refresh:
                        if url := self._refresh():
                            self.url = url
                    else:
                        return None
            except RefreshedURLIdenticalException:
                raise
            except Exception as e:
                logger.error(
                    f"Unexpected error while validating CDN URL {self.url}: {e}"
                )

                return None

            if attempt <= self.max_validation_attempts:
                return self.validate(
                    attempt_refresh=attempt_refresh,
                    attempt=attempt + 1,
                )

            return None
<<<<<<< HEAD
        except httpx.HTTPStatusError as e:
            status_code = e.response.status_code

            if status_code in (HTTPStatus.NOT_FOUND, HTTPStatus.GONE):
                await self._refresh()
=======
        except RefreshedURLIdenticalException as e:
            # If the URL hasn't changed after refreshing, it is likely dead.
            # Raise an exception to indicate the link is unavailable to trigger a re-scrape.
            raise DebridServiceLinkUnavailable(
                provider=self.provider,
                link=self.url or "Unknown URL",
            ) from e

    def _refresh(self) -> str | None:
        """Refresh the CDN URL."""
>>>>>>> 41505d40

        from program.services.filesystem.vfs.db import VFSDatabase

<<<<<<< HEAD
                return await self.validate()
=======
        with db_session() as session:
            entry = session.merge(self.entry)
>>>>>>> 41505d40

            url = di[VFSDatabase].refresh_unrestricted_url(
                entry=entry,
                session=session,
            )

<<<<<<< HEAD
    async def _refresh(self) -> None:
        """Refresh the CDN URL."""

        entry = await di[VFSDatabase].get_entry_by_original_filename(
            original_filename=self.filename,
            force_resolve=True,
        )
=======
            if not url:
                logger.error("Could not refresh CDN URL; no URL returned from refresh")

                return None
>>>>>>> 41505d40

            if url == self.url:
                raise RefreshedURLIdenticalException()

            self.url = url

            return self.url<|MERGE_RESOLUTION|>--- conflicted
+++ resolved
@@ -23,22 +23,6 @@
 class DebridCDNUrl:
     """DebridCDNUrl class"""
 
-<<<<<<< HEAD
-    filename: str
-    provider: str | None
-    url: str
-
-    @classmethod
-    async def from_filename(cls, filename: str) -> "DebridCDNUrl":
-        """Asynchronously create a DebridCDNUrl instance from a filename."""
-
-        self = cls.__new__(cls)
-        self.filename = filename
-
-        entry_info = await di[VFSDatabase].get_entry_by_original_filename(
-            original_filename=self.filename,
-        )
-=======
     def __init__(self, entry: MediaEntry) -> None:
         self.filename = entry.original_filename
         self.entry = entry
@@ -46,7 +30,6 @@
         self.max_validation_attempts = 3
         self.url = entry.unrestricted_url
         self.provider = entry.provider or "Unknown provider"
->>>>>>> 41505d40
 
     @classmethod
     def from_filename(cls, filename: str) -> Self:
@@ -64,19 +47,12 @@
 
             return cls(entry)
 
-<<<<<<< HEAD
-        return self
-
-    async def validate(self) -> str | None:
-        """Get a validated CDN URL, refreshing if necessary."""
-=======
-    def validate(
+    async def validate(
         self,
         attempt_refresh: bool = True,
         attempt: int = 1,
     ) -> str | None:
         """Get a validated CDN URL, refreshing if requested."""
->>>>>>> 41505d40
 
         try:
             # Assert URL availability by opening a stream, using a proxy if needed
@@ -91,7 +67,7 @@
                 # otherwise return as an invalid URL
                 if not self.url:
                     if attempt_refresh:
-                        if url := self._refresh():
+                        if url := await self._refresh():
                             self.url = url
                         else:
                             return None
@@ -118,7 +94,7 @@
                 ):
                     # Only attempt to refresh the URL on the first failure
                     if attempt_refresh:
-                        if url := self._refresh():
+                        if url := await self._refresh():
                             self.url = url
                     else:
                         return None
@@ -132,19 +108,12 @@
                 return None
 
             if attempt <= self.max_validation_attempts:
-                return self.validate(
+                return await self.validate(
                     attempt_refresh=attempt_refresh,
                     attempt=attempt + 1,
                 )
 
             return None
-<<<<<<< HEAD
-        except httpx.HTTPStatusError as e:
-            status_code = e.response.status_code
-
-            if status_code in (HTTPStatus.NOT_FOUND, HTTPStatus.GONE):
-                await self._refresh()
-=======
         except RefreshedURLIdenticalException as e:
             # If the URL hasn't changed after refreshing, it is likely dead.
             # Raise an exception to indicate the link is unavailable to trigger a re-scrape.
@@ -153,38 +122,23 @@
                 link=self.url or "Unknown URL",
             ) from e
 
-    def _refresh(self) -> str | None:
+    async def _refresh(self) -> str | None:
         """Refresh the CDN URL."""
->>>>>>> 41505d40
 
         from program.services.filesystem.vfs.db import VFSDatabase
 
-<<<<<<< HEAD
-                return await self.validate()
-=======
         with db_session() as session:
             entry = session.merge(self.entry)
->>>>>>> 41505d40
 
-            url = di[VFSDatabase].refresh_unrestricted_url(
+            url = await di[VFSDatabase].refresh_unrestricted_url(
                 entry=entry,
                 session=session,
             )
 
-<<<<<<< HEAD
-    async def _refresh(self) -> None:
-        """Refresh the CDN URL."""
-
-        entry = await di[VFSDatabase].get_entry_by_original_filename(
-            original_filename=self.filename,
-            force_resolve=True,
-        )
-=======
             if not url:
                 logger.error("Could not refresh CDN URL; no URL returned from refresh")
 
                 return None
->>>>>>> 41505d40
 
             if url == self.url:
                 raise RefreshedURLIdenticalException()
