"""MediaItem class"""

from datetime import datetime
from typing import Any, Literal, TYPE_CHECKING, Self, TypeVar

from kink import di
import sqlalchemy
from loguru import logger
from sqlalchemy import Dialect, Index, TypeDecorator
from sqlalchemy.orm import (
    Mapped,
    mapped_column,
    object_session,
    relationship,
<<<<<<< HEAD
=======
    validates,
    MappedAsDataclass,
>>>>>>> 4b89e63c
)

from program.media.state import States
from program.media.subtitle_entry import SubtitleEntry
from program.db.db import db_session
from program.db.base_model import Base
from program.media.media_entry import MediaEntry
from program.apis.tvdb_api import SeriesRelease
from program.media.models import ActiveStream

from .stream import Stream

if TYPE_CHECKING:
    from program.media.filesystem_entry import FilesystemEntry


TMediaItem = TypeVar("TMediaItem", bound="MediaItem")


<<<<<<< HEAD
class MediaItem(Base):
=======
class MediaItem(MappedAsDataclass, Base, kw_only=True):
>>>>>>> 4b89e63c
    """MediaItem class"""

    class ActiveStreamDecorator(TypeDecorator[ActiveStream]):
        """Custom SQLAlchemy type decorator for ActiveStream JSON serialization"""

        impl = sqlalchemy.JSON
        cache_ok = True

        def process_bind_param(self, value: ActiveStream | None, dialect: Dialect):
            if value is None:
                return None

            return value.model_dump()

        def process_result_value(self, value: dict[str, Any] | None, dialect: Dialect):
            if value is None:
                return None

            return ActiveStream.model_validate(value)

    __tablename__ = "MediaItem"

    id: Mapped[int] = mapped_column(sqlalchemy.Integer, primary_key=True)
    imdb_id: Mapped[str | None]
    tvdb_id: Mapped[str | None]
    tmdb_id: Mapped[str | None]
    title: Mapped[str]
    poster_path: Mapped[str | None]
    type: Mapped[Literal["episode", "season", "show", "movie", "mediaitem"]] = (
        mapped_column(nullable=False)
<<<<<<< HEAD
    )
    requested_at: Mapped[datetime | None] = mapped_column(
        sqlalchemy.DateTime, default=datetime.now()
=======
    )
    requested_at: Mapped[datetime | None] = mapped_column(
        sqlalchemy.DateTime,
        default_factory=datetime.now,
    )
    requested_by: Mapped[str | None]
    requested_id: Mapped[int | None]
    indexed_at: Mapped[datetime | None]
    scraped_at: Mapped[datetime | None]
    scraped_times: Mapped[int] = mapped_column(sqlalchemy.Integer, default=0)
    active_stream: Mapped[ActiveStream | None] = mapped_column(
        ActiveStreamDecorator,
        default=None,
>>>>>>> 4b89e63c
    )
    requested_by: Mapped[str | None]
    requested_id: Mapped[int | None]
    indexed_at: Mapped[datetime | None]
    scraped_at: Mapped[datetime | None]
    scraped_times: Mapped[int] = mapped_column(sqlalchemy.Integer, default=0)
    active_stream: Mapped[ActiveStream | None] = mapped_column(ActiveStreamDecorator)
    streams: Mapped[list[Stream]] = relationship(
        secondary="StreamRelation",
        back_populates="parents",
        lazy="selectin",
        cascade="all",
    )
    blacklisted_streams: Mapped[list[Stream]] = relationship(
        secondary="StreamBlacklistRelation",
        back_populates="blacklisted_parents",
        lazy="selectin",
        cascade="all",
    )

<<<<<<< HEAD
    aliases: Mapped[dict[str, list[str]]] = mapped_column(sqlalchemy.JSON, default={})
=======
    aliases: Mapped[dict[str, list[str]] | None] = mapped_column(
        sqlalchemy.JSON,
        default=None,
    )
>>>>>>> 4b89e63c
    is_anime: Mapped[bool | None] = mapped_column(sqlalchemy.Boolean, default=False)
    network: Mapped[str | None]
    country: Mapped[str | None]
    language: Mapped[str | None]
    aired_at: Mapped[datetime | None]
    year: Mapped[int | None]
    genres: Mapped[list[str] | None] = mapped_column(sqlalchemy.JSON, nullable=True)

    # Rating metadata (normalized for filtering)

    ## 0.0-10.0 scale (TMDB vote_average)
    rating: Mapped[float | None]

    ## US content rating (G, PG, PG-13, R, NC-17, TV-Y, TV-PG, TV-14, TV-MA, etc.)
    content_rating: Mapped[str | None]

    updated: Mapped[bool | None] = mapped_column(sqlalchemy.Boolean, default=False)
    guid: Mapped[str | None]
    overseerr_id: Mapped[int | None]
    last_state: Mapped[States | None] = mapped_column(
        sqlalchemy.Enum(States), default=States.Unknown
    )
    filesystem_entries: Mapped[list["FilesystemEntry"]] = relationship(
        "FilesystemEntry",
        back_populates="media_item",
        lazy="selectin",
        cascade="all, delete-orphan",
    )
    subtitles: Mapped[list[SubtitleEntry]] = relationship(
        SubtitleEntry,
        back_populates="media_item",
        lazy="selectin",
        cascade="all, delete-orphan",
        overlaps="filesystem_entries",
    )
    failed_attempts: Mapped[int] = mapped_column(sqlalchemy.Integer, default=0)

    __mapper_args__ = {
        "polymorphic_identity": "mediaitem",
        "polymorphic_on": "type",
    }

    __table_args__ = (
        Index("ix_mediaitem_type", "type"),
        Index("ix_mediaitem_requested_by", "requested_by"),
        Index("ix_mediaitem_title", "title"),
        Index("ix_mediaitem_poster_path", "poster_path"),
        Index("ix_mediaitem_imdb_id", "imdb_id"),
        Index("ix_mediaitem_tvdb_id", "tvdb_id"),
        Index("ix_mediaitem_tmdb_id", "tmdb_id"),
        Index("ix_mediaitem_network", "network"),
        Index("ix_mediaitem_country", "country"),
        Index("ix_mediaitem_language", "language"),
        Index("ix_mediaitem_aired_at", "aired_at"),
        Index("ix_mediaitem_year", "year"),
        Index("ix_mediaitem_rating", "rating"),
        Index("ix_mediaitem_content_rating", "content_rating"),
        Index("ix_mediaitem_overseerr_id", "overseerr_id"),
        Index("ix_mediaitem_type_aired_at", "type", "aired_at"),  # Composite index
    )

    def __init__(self, item: dict[str, Any] | None) -> None:
        if item is None:
            return

        self.requested_at = item.get("requested_at", datetime.now())
        self.requested_by = item.get("requested_by")
        self.requested_id = item.get("requested_id")

        self.indexed_at = None

        self.scraped_at = None
        self.scraped_times = 0
        self.streams = []
        self.blacklisted_streams = []

        # Media related
        self.title = item.get("title", "")
        self.poster_path = item.get("poster_path")
        self.imdb_id = item.get("imdb_id")
        self.tvdb_id = item.get("tvdb_id")
        self.tmdb_id = item.get("tmdb_id")
        self.network = item.get("network")
        self.country = item.get("country")
        self.language = item.get("language")
        self.aired_at = item.get("aired_at")
        self.year = item.get("year")
        self.genres = item.get("genres", None)
        self.aliases = item.get("aliases", {})
        self.is_anime = item.get("is_anime", False)
        self.rating = item.get("rating")
        self.content_rating = item.get("content_rating")

        # Media server related
        self.updated = item.get("updated", False)
        self.guid = item.get("guid")

        # Overseerr related
        self.overseerr_id = item.get("overseerr_id")

        # Post-processing
        self.subtitles = item.get("subtitles", [])

<<<<<<< HEAD
    async def store_state(
=======
    def store_state(
>>>>>>> 4b89e63c
        self,
        given_state: States | None = None,
    ) -> tuple[States | None, States]:
        """Store the state of the item and notify about state changes."""

        previous_state = self.last_state
        new_state = given_state or self.state
        self.last_state = new_state

        # Notify about state change via NotificationService
        if previous_state and previous_state != new_state:
            try:
                from program.program import Program

                services = di[Program].services

                assert services

<<<<<<< HEAD
                await services.notifications.run(
=======
                services.notifications.run(
>>>>>>> 4b89e63c
                    item=self,
                    previous_state=previous_state,
                    new_state=new_state,
                )
            except Exception as e:
                # Fallback: log error but don't break state storage
                logger.debug(f"Failed to send state change notification: {e}")

        return (previous_state, new_state)

    def blacklist_active_stream(self) -> bool:
        """Blacklist the currently active stream for this item."""

        if not self.active_stream:
            logger.debug(f"No active stream for {self.log_string}, will not blacklist")
            return False

        def find_and_blacklist_stream(streams: list[Stream]) -> bool:
            stream = next(
                (
                    s
                    for s in streams
                    if self.active_stream and s.infohash == self.active_stream.infohash
                ),
                None,
            )

            if stream:
                self.blacklist_stream(stream)

                logger.debug(
                    f"Blacklisted stream {stream.infohash} for {self.log_string}"
                )

                return True

            return False

        if find_and_blacklist_stream(self.streams):
            return True

        if isinstance(self, Episode):
            if self.parent and find_and_blacklist_stream(self.parent.streams):
                return True

            if (
                self.parent
                and self.parent.parent
                and find_and_blacklist_stream(self.parent.parent.streams)
            ):
                return True

        logger.debug(
            f"Unable to find stream from item hierarchy for {self.log_string}, will not blacklist"
        )

        return False

    def blacklist_stream(self, stream: Stream) -> bool:
        """Blacklist a stream by moving it from streams to blacklisted_streams."""

        if stream in self.streams:
            self.streams.remove(stream)

            if stream not in self.blacklisted_streams:
                self.blacklisted_streams.append(stream)

            logger.debug(f"Blacklisted stream {stream.infohash} for {self.log_string}")

            return True

        return False

    def unblacklist_stream(self, stream: Stream) -> None:
        """Unblacklist a stream by moving it from blacklisted_streams to streams."""

        if stream in self.blacklisted_streams:
            self.blacklisted_streams.remove(stream)

            if stream not in self.streams:
                self.streams.append(stream)

            logger.debug(
                f"Unblacklisted stream {stream.infohash} for {self.log_string}"
            )

    def schedule(
        self,
        run_at: datetime,
        task_type: str = "episode_release",
        *,
        offset_seconds: int | None = None,
        reason: str | None = None,
    ) -> bool:
        """
        Schedule a task for this item at a specific time.

        Creates a ScheduledTask row (idempotent via unique index).
        Opens its own session (session-per-request).
        """

        from sqlalchemy.exc import IntegrityError
        from program.scheduling.models import ScheduledTask, ScheduledStatus

        if not self.id:
            logger.error("Cannot schedule task for unsaved item (missing id)")
            return False

        try:
            # Defensive: avoid scheduling in the past
            if run_at <= datetime.now():
                logger.debug(
                    f"Refusing to schedule past/now task for {self.log_string} at {run_at.isoformat()} [{task_type}]"
                )
                return False
        except Exception:
            pass

        payload = {
            "item_id": int(self.id),
            "task_type": task_type,
            "scheduled_for": run_at,
            "status": ScheduledStatus.Pending,
            "offset_seconds": offset_seconds,
            "reason": reason,
        }

        try:
            with db_session() as session:
                st = ScheduledTask(**payload)
                session.add(st)
                session.commit()
                logger.info(
                    f"Scheduled {task_type} for {self.log_string} at {run_at.isoformat()} (offset={offset_seconds})"
                )
                return True
        except IntegrityError:
            logger.debug(
                f"Schedule already exists for item {self.id} at {run_at.isoformat()} [{task_type}]"
            )
            return False
        except Exception as e:
            logger.error(f"Failed to schedule task for {self.log_string}: {e}")
            return False

    @property
    def is_released(self) -> bool:
        """Check if an item has been released."""

        if not self.aired_at:
            return False

        return self.aired_at and self.aired_at <= datetime.now()

    @property
    def state(self) -> States:
        return self._determine_state()

    def _determine_state(self) -> States:
        if self.last_state == States.Paused:
            return States.Paused

        if self.last_state == States.Failed:
            return States.Failed

        if self.updated:
            return States.Completed
        elif self.available_in_vfs:
            # Consider Symlinked (available) when VFS has the entry mounted
            return States.Symlinked
        elif self.filesystem_entry:
            # Downloaded if we have filesystem_entry (from downloader)
            return States.Downloaded
        elif self.is_scraped():
            return States.Scraped
        elif self.title and self.is_released:
            return States.Indexed
        elif self.title:
            return States.Unreleased
        elif (self.imdb_id or self.tmdb_id or self.tvdb_id) and self.requested_by:
            return States.Requested

        return States.Unknown

    def is_scraped(self) -> bool:
        """Check if the item has been scraped."""

        session = object_session(self)

        if session and session.is_active:
            try:
                session.refresh(self, attribute_names=["blacklisted_streams"])
                return len(self.streams) > 0 and any(
                    stream not in self.blacklisted_streams for stream in self.streams
                )
            except:
                pass

        return False

    def to_dict(self) -> dict[str, Any]:
        """Convert item to dictionary (API response)"""

        parent_title = self.title
        season_number = None
        episode_number = None
        parent_ids = {
            "imdb_id": self.imdb_id,
            "tvdb_id": self.tvdb_id,
            "tmdb_id": self.tmdb_id,
        }

        if isinstance(self, Season):
            parent_title = self.parent.title
            season_number = self.number
            parent_ids["imdb_id"] = self.parent.imdb_id
            parent_ids["tvdb_id"] = self.parent.tvdb_id
            parent_ids["tmdb_id"] = self.parent.tmdb_id
        elif isinstance(self, Episode):
            parent_title = self.parent.parent.title
            season_number = self.parent.number
            episode_number = self.number
            parent_ids["imdb_id"] = self.parent.parent.imdb_id
            parent_ids["tvdb_id"] = self.parent.parent.tvdb_id
            parent_ids["tmdb_id"] = self.parent.parent.tmdb_id

        data = {
            "id": str(self.id),
            "title": self.title,
            "poster_path": self.poster_path,
            "type": self.type,
            "parent_title": parent_title,
            "season_number": season_number,
            "episode_number": episode_number,
            "imdb_id": self.imdb_id,
            "tvdb_id": self.tvdb_id,
            "tmdb_id": self.tmdb_id,
            "parent_ids": parent_ids,
            "state": self.last_state.name if self.last_state else self.state.name,
            "aired_at": str(self.aired_at),
            "genres": self.genres,
            "is_anime": bool(self.is_anime),
            "guid": self.guid,
            "rating": self.rating,
            "content_rating": self.content_rating,
            "requested_at": str(self.requested_at),
            "requested_by": self.requested_by,
            "scraped_at": str(self.scraped_at),
            "scraped_times": self.scraped_times,
        }

        if isinstance(self, (Show, Season)):
            data["parent_ids"] = parent_ids

        return data

    def to_extended_dict(
        self,
        with_streams: bool = False,
    ) -> dict[str, Any]:
        """Convert item to extended dictionary (API response)"""

<<<<<<< HEAD
        dict = self.to_dict()

        if isinstance(self, Show):
            dict["seasons"] = [
                season.to_extended_dict(with_streams=with_streams)
                for season in self.seasons
            ]
        elif isinstance(self, Season):
            dict["episodes"] = [
                episode.to_extended_dict(with_streams=with_streams)
                for episode in self.episodes
            ]

        dict["language"] = self.language
        dict["country"] = self.country
        dict["network"] = self.network

        if with_streams:
            dict["streams"] = [stream.to_dict() for stream in self.streams]
            dict["blacklisted_streams"] = [
                stream.to_dict() for stream in self.blacklisted_streams
            ]
            dict["active_stream"] = self.active_stream
        dict["number"] = self.number if isinstance(self, Episode | Season) else None
        dict["is_anime"] = bool(self.is_anime)
=======
        extended_dict = self.to_dict()

        if isinstance(self, Show):
            extended_dict["seasons"] = [
                season.to_extended_dict(with_streams=with_streams)
                for season in self.seasons
            ]
        elif isinstance(self, Season):
            extended_dict["episodes"] = [
                episode.to_extended_dict(with_streams=with_streams)
                for episode in self.episodes
            ]
>>>>>>> 4b89e63c

        extended_dict["language"] = self.language
        extended_dict["country"] = self.country
        extended_dict["network"] = self.network

        if with_streams:
            extended_dict["streams"] = [stream.to_dict() for stream in self.streams]
            extended_dict["blacklisted_streams"] = [
                stream.to_dict() for stream in self.blacklisted_streams
            ]
            extended_dict["active_stream"] = self.active_stream
        extended_dict["number"] = (
            self.number if isinstance(self, Episode | Season) else None
        )
<<<<<<< HEAD
        dict["media_metadata"] = (
=======
        extended_dict["is_anime"] = bool(self.is_anime)

        extended_dict["filesystem_entry"] = (
            self.filesystem_entry.to_dict() if self.filesystem_entry else None
        )
        extended_dict["media_metadata"] = (
>>>>>>> 4b89e63c
            self.filesystem_entry.media_metadata
            if isinstance(self.filesystem_entry, MediaEntry)
            else None
        )
<<<<<<< HEAD
        dict["subtitles"] = [subtitle.to_dict() for subtitle in self.subtitles]
=======
        extended_dict["subtitles"] = [subtitle.to_dict() for subtitle in self.subtitles]

>>>>>>> 4b89e63c
        # Include embedded subtitles from media_metadata
        if self.media_entry and self.media_entry.media_metadata:
            embedded_subs = self.media_entry.media_metadata.subtitle_tracks

            if embedded_subs:
<<<<<<< HEAD
                dict["subtitles"].extend([sub.model_dump() for sub in embedded_subs])

        return dict
=======
                extended_dict["subtitles"].extend(
                    [sub.model_dump() for sub in embedded_subs]
                )

        return extended_dict
>>>>>>> 4b89e63c

    def __iter__(self):
        for attr, _ in vars(self).items():
            yield attr

    def __eq__(self, other: object):
        if type(other) == type(self):
            return self.id == other.id

        return False

    def _copy_common_attributes(self, other: "MediaItem") -> None:
        """Copy common attributes from another MediaItem."""
<<<<<<< HEAD

        self.id = other.id

=======

        self.id = other.id

>>>>>>> 4b89e63c
    def get(self, key: str, default: Any = None):
        """Get item attribute"""

        return getattr(self, key, default)

    def set(self, key: str, value: Any):
        """Set item attribute"""

        _set_nested_attr(self, key, value)

    @property
    def top_title(self) -> str:
        """
        Return the top-level title for this media item.

        Returns:
            str: The show's title for seasons and episodes (parent for season, grandparent for episode); otherwise the item's own title.
        """

        if isinstance(self, Season):
            return self.parent.title
        elif isinstance(self, Episode):
            return self.parent.parent.title
        else:
            return self.title

    # Filesystem entry properties
    @property
    def filesystem_entry(self) -> "FilesystemEntry | None":
        """
        Return the first filesystem entry for this media item to preserve backward compatibility.

        Returns:
            The first `FilesystemEntry` instance if any exist, otherwise `None`.
        """

        return self.filesystem_entries[0] if self.filesystem_entries else None

    @property
    def media_entry(self) -> "MediaEntry | None":
        """
        Return the first MediaEntry for this media item, if any.

        Returns:
            The first `MediaEntry` instance if any exist, otherwise `None`.
        """

        media_entries = [
            entry for entry in self.filesystem_entries if isinstance(entry, MediaEntry)
        ]

        if not media_entries:
            return None

        return media_entries[0]

    @property
    def available_in_vfs(self) -> bool:
        """
        Indicates whether any filesystem entry for this media item is available in the mounted VFS.

        Returns:
            `true` if at least one associated filesystem entry is available in the mounted VFS, `false` otherwise.
        """

        return (
            any(fe.available_in_vfs for fe in self.filesystem_entries)
            if self.filesystem_entries
            else False
        )

    def get_top_imdb_id(self) -> str | None:
        """
        Return the IMDb identifier for the top-level item in the hierarchy.

        Returns:
            imdb_id (str | None): IMDb identifier string from the show (top-level) when this item is a season or episode; otherwise the item's own `imdb_id`. May be `None` if no identifier is set.
        """

        if isinstance(self, Season):
            return self.parent.imdb_id
        elif isinstance(self, Episode):
            return self.parent.parent.imdb_id

        return self.imdb_id

    def get_aliases(self) -> dict[str, list[str]] | None:
        """Get the aliases of the item."""

        if isinstance(self, Season):
            return self.parent.aliases
        elif isinstance(self, Episode):
            return self.parent.parent.aliases
        else:
            return self.aliases

    def __hash__(self):
        return hash(self.id)

    async def reset(self):
        """
        Reset this item's internal state and recursively reset child items when applicable.

        For a show, resets all seasons and their episodes; for a season, resets its episodes. After child resets, resets this item and updates its stored state.
        """

        if isinstance(self, Show):
            for season in self.seasons:
                for episode in season.episodes:
<<<<<<< HEAD
                    await episode._reset()

                await season._reset()
        elif isinstance(self, Season):
            for episode in self.episodes:
                await episode._reset()
=======
                    episode._reset()

                season._reset()
        elif isinstance(self, Season):
            for episode in self.episodes:
                episode._reset()

        self._reset()
        self.store_state()
>>>>>>> 4b89e63c

        await self._reset()
        await self.store_state()

    async def _reset(self):
        """
        Reset the media item and its related associations to prepare for rescraping.

        Clears filesystem entries, subtitles, active and related streams, and resets
        scraping-related metadata (updated, scraped_at, scraped_times, failed_attempts).

        ORM cascade handles deletion of associated records. VFS sync is called to remove
        this item's nodes from the VFS tree (targeted removal, not full rebuild).

        Note: VFS sync is called BEFORE clearing entries so it can still access them
        to generate the paths to remove. The entries aren't committed yet, so they're
        still accessible in the session.
        """

        # Remove VFS nodes BEFORE clearing entries (so we can still access them)
        from program.program import riven

        assert riven.services

        filesystem_service = riven.services.filesystem

        if filesystem_service.riven_vfs:
<<<<<<< HEAD
            await filesystem_service.riven_vfs.remove(self)
=======
            filesystem_service.riven_vfs.remove(self)
>>>>>>> 4b89e63c

        # Clear filesystem entries - ORM automatically deletes orphaned entries
        self.filesystem_entries.clear()

        # Clear subtitles (event listener deletes files from disk on commit)
        self.subtitles.clear()

        # Clear streams using ORM relationship operations (database CASCADE handles orphans)
        self.streams.clear()
        self.active_stream = None

        # Reset scraping metadata
        self.updated = False
        self.scraped_at = None
        self.scraped_times = 0
        self.failed_attempts = 0

        logger.debug(f"Item {self.log_string} has been reset")

    @property
    def log_string(self) -> str:
        if self.title:
            return self.title
        elif self.id:
            return f"Item ID {self.id}"
        elif self.tmdb_id and not self.imdb_id:
            return f"TMDB ID {self.tmdb_id}"
        elif self.tvdb_id and not self.tmdb_id:
            return f"TVDB ID {self.tvdb_id}"
        elif self.imdb_id and (not self.tmdb_id and not self.tvdb_id):
            return f"IMDB ID {self.imdb_id}"

        return "Unknown"

    def is_parent_blocked(self) -> bool:
        """Return True if self or any parent is paused using targeted lookups (no relationship refresh)."""

        if self.last_state == States.Paused:
            return True

        session = object_session(self)

<<<<<<< HEAD
        if session and isinstance(self, Season | Episode):
=======
        if session and session.is_active and isinstance(self, (Season, Episode)):
>>>>>>> 4b89e63c
            session.refresh(self, ["parent"])

            if self.parent:
                return self.parent.is_parent_blocked()

        return False


class Movie(MediaItem):
    """Movie class"""

    __tablename__ = "Movie"

    id: Mapped[int] = mapped_column(
        sqlalchemy.ForeignKey("MediaItem.id", ondelete="CASCADE"), primary_key=True
    )

    __mapper_args__ = {
        "polymorphic_identity": "movie",
        "polymorphic_load": "selectin",
    }

    def copy(self, other: "Self") -> Self:
        super()._copy_common_attributes(other)

        return self

<<<<<<< HEAD
    def __init__(self, item: dict[str, Any]):
=======
    def __init__(self, item: dict[str, Any] | None = None):
>>>>>>> 4b89e63c
        self.type = "movie"

        super().__init__(item)

    def __repr__(self):
        return f"Movie:{self.log_string}:{self.state.name}"

    def __hash__(self):
        return super().__hash__()


class Show(MediaItem):
    """Show class"""

    class SeriesReleaseDecorator(TypeDecorator[SeriesRelease]):
        """Custom SQLAlchemy type decorator for SeriesRelease JSON serialization"""

        impl = sqlalchemy.JSON
        cache_ok = True

        def process_bind_param(self, value: SeriesRelease | None, dialect: Dialect):
            if value is None:
                return None

            return value.model_dump()

        def process_result_value(self, value: dict[str, Any] | None, dialect: Dialect):
            if value is None:
                return None

            return SeriesRelease.model_validate(value)

    __tablename__ = "Show"

    id: Mapped[int] = mapped_column(
        sqlalchemy.ForeignKey("MediaItem.id", ondelete="CASCADE"), primary_key=True
    )
    seasons: Mapped[list["Season"]] = relationship(
        back_populates="parent",
        foreign_keys="Season.parent_id",
        lazy="joined",
        cascade="all, delete-orphan",
        order_by="Season.number",
    )
<<<<<<< HEAD
    release_data: Mapped[SeriesRelease] = mapped_column(
        SeriesReleaseDecorator, default={}
    )
    tvdb_status: Mapped[str | None]
=======
    tvdb_status: Mapped[str | None]
    release_data: Mapped[SeriesRelease] = mapped_column(SeriesReleaseDecorator)
>>>>>>> 4b89e63c

    __mapper_args__ = {
        "polymorphic_identity": "show",
        "polymorphic_load": "selectin",
    }

    @property
    def top_parent(self) -> "Show":
        """Return the top-level parent"""

        return self

<<<<<<< HEAD
    def __init__(self, item: dict[str, Any]):
        self.type = "show"
        self.locations = item.get("locations", [])
        self.seasons = item.get("seasons", [])
        self.release_data = item.get("release_data", {})
        self.tvdb_status = item.get("tvdb_status")
=======
    def __init__(self, item: dict[str, Any] | None = None):
        self.type = "show"

        if item:
            self.locations = item.get("locations", [])
            self.seasons = item.get("seasons", [])

            release_data = item.get("release_data")

            if release_data:
                self.release_data = SeriesRelease.model_validate(release_data)

            self.tvdb_status = item.get("tvdb_status")
>>>>>>> 4b89e63c

        super().__init__(item)

    def _determine_state(self):
        if all(season.state == States.Paused for season in self.seasons):
            return States.Paused

        if all(season.state == States.Failed for season in self.seasons):
            return States.Failed

        if all(season.state == States.Completed for season in self.seasons):
            # Check TVDB status - only mark as Completed if the show has ended
            # If status is "Continuing" or "Upcoming", the show is still ongoing
            if self.tvdb_status and self.tvdb_status.lower() in [
                "continuing",
                "upcoming",
            ]:
                return States.Ongoing

            return States.Completed

        if any(
            season.state in [States.Ongoing, States.Unreleased]
            for season in self.seasons
        ):
            return States.Ongoing

        if any(
            season.state in (States.Completed, States.PartiallyCompleted)
            for season in self.seasons
        ):
            return States.PartiallyCompleted

        if any(season.state == States.Symlinked for season in self.seasons):
            return States.Symlinked

        if any(season.state == States.Downloaded for season in self.seasons):
            return States.Downloaded

        if self.is_scraped():
            return States.Scraped

        if any(season.state == States.Indexed for season in self.seasons):
            return States.Indexed

        if all(not season.is_released for season in self.seasons):
            return States.Unreleased

        if any(season.state == States.Requested for season in self.seasons):
            return States.Requested

        return States.Unknown

<<<<<<< HEAD
    async def store_state(
=======
    def store_state(
>>>>>>> 4b89e63c
        self,
        given_state: States | None = None,
    ) -> tuple[States | None, States]:
        for season in self.seasons:
<<<<<<< HEAD
            await season.store_state(given_state)

        return await super().store_state(given_state)
=======
            season.store_state(given_state)

        return super().store_state(given_state)
>>>>>>> 4b89e63c

    def __repr__(self):
        return f"Show:{self.log_string}:{self.state.name}"

    def __hash__(self):
        return super().__hash__()

    def copy(self, other: "Self") -> Self:
        super()._copy_common_attributes(other)

        self.seasons = []

        for season in other.seasons:
            new_season = Season().copy(season, False)
            new_season.parent = self
            self.seasons.append(new_season)

        return self

    def add_season(self, season: "Season"):
        """Add season to show"""

        if season.number not in [s.number for s in self.seasons]:
            self.seasons.append(season)
            season.parent = self
            self.seasons = sorted(self.seasons, key=lambda s: s.number)

    def get_absolute_episode(
        self,
        episode_number: int,
        season_number: int | None = None,
    ) -> "Episode | None":
        """Get the absolute episode number based on season and episode."""

        if not episode_number or episode_number == 0:
            return None

        if season_number is not None:
            season = next((s for s in self.seasons if s.number == season_number), None)

            if season:
                episode = next(
                    (e for e in season.episodes if e.number == episode_number), None
                )

                if episode:
                    return episode

        episode_count = 0

        for season in self.seasons:
            for episode in season.episodes:
                episode_count += 1

                if episode_count == episode_number:
                    return episode

        return None


class Season(MediaItem):
    """Season class"""

    __tablename__ = "Season"

    id: Mapped[int] = mapped_column(
        sqlalchemy.ForeignKey("MediaItem.id", ondelete="CASCADE"), primary_key=True
    )
<<<<<<< HEAD
    number: Mapped[int]
=======
    number: Mapped[int] = mapped_column(
        sqlalchemy.Integer,
    )
>>>>>>> 4b89e63c
    parent_id: Mapped[int] = mapped_column(
        sqlalchemy.ForeignKey("Show.id", ondelete="CASCADE"), use_existing_column=True
    )
    parent: Mapped["Show"] = relationship(
        lazy="joined",
        back_populates="seasons",
        foreign_keys="Season.parent_id",
    )
    episodes: Mapped[list["Episode"]] = relationship(
        back_populates="parent",
        foreign_keys="Episode.parent_id",
        lazy="joined",
        cascade="all, delete-orphan",
        order_by="Episode.number",
    )
    __mapper_args__ = {
        "polymorphic_identity": "season",
        "polymorphic_load": "selectin",
    }

    @property
    def top_parent(self) -> "Show":
        """Return the top-level parent"""

        return self.parent

<<<<<<< HEAD
    async def store_state(
=======
    def store_state(
>>>>>>> 4b89e63c
        self,
        given_state: States | None = None,
    ) -> tuple[States | None, States]:
        for episode in self.episodes:
<<<<<<< HEAD
            await episode.store_state(given_state)

        return await super().store_state(given_state)

    def __init__(self, item: dict[str, Any]):
        self.type = "season"
        self.number = item["number"]
        self.episodes = item.get("episodes", [])
=======
            episode.store_state(given_state)

        return super().store_state(given_state)

    def __init__(self, item: dict[str, Any] | None = None):
        self.type = "season"

        if item:
            if number := item.get("number", None):
                self.number = number

            self.episodes = item.get("episodes", [])
>>>>>>> 4b89e63c

        super().__init__(item)

    def _determine_state(self):
        if len(self.episodes) > 0:
            if all(episode.state == States.Paused for episode in self.episodes):
                return States.Paused

            if all(episode.state == States.Failed for episode in self.episodes):
                return States.Failed

            if all(episode.state == States.Completed for episode in self.episodes):
                return States.Completed

            if any(episode.state == States.Unreleased for episode in self.episodes):
                if any(episode.state != States.Unreleased for episode in self.episodes):
                    return States.Ongoing

            if any(episode.state == States.Completed for episode in self.episodes):
                return States.PartiallyCompleted

            if any(episode.state == States.Symlinked for episode in self.episodes):
                return States.Symlinked

            if any(episode.state == States.Downloaded for episode in self.episodes):
                return States.Downloaded

            if self.is_scraped():
                return States.Scraped

            if any(episode.state == States.Indexed for episode in self.episodes):
                return States.Indexed

            if any(episode.state == States.Unreleased for episode in self.episodes):
                return States.Unreleased

            if any(episode.state == States.Requested for episode in self.episodes):
                return States.Requested

            return States.Unknown
        else:
            return States.Unreleased

    @property
    def is_released(self) -> bool:
        return any(episode.is_released for episode in self.episodes)

    def __getattribute__(self, name: str):
        """Override attribute access to inherit from parent show if not set"""

        # List of attributes that should be inherited from parent
        inherited_attrs = {
            "genres",
            "country",
            "network",
            "language",
            "is_anime",
            "rating",
            "content_rating",
            "poster_path",
        }

        # Get the value normally first
        value = object.__getattribute__(self, name)

        # If it's an inherited attribute and the value is empty/None, try to get from parent
        if name in inherited_attrs and not value:
            try:
                return getattr(self.parent, name, value)
            except AttributeError:
                pass

        return value

    def __repr__(self):
        return f"Season:{self.number}:{self.state.name}"

    def __hash__(self):
        return super().__hash__()

<<<<<<< HEAD
=======
    @validates("number")
    def validate_number(self, _: str, value: int) -> int:
        if value <= 0:
            raise ValueError("Season number must be a positive integer")

        return value

>>>>>>> 4b89e63c
    def copy(self, other: "Self", copy_parent: bool = True) -> Self:
        super()._copy_common_attributes(other)

        for episode in other.episodes:
            new_episode = Episode().copy(episode, False)
            new_episode.parent = self
            self.episodes.append(new_episode)

        self.number = other.number

        if copy_parent and other.parent:
<<<<<<< HEAD
            self.parent = Show(item={}).copy(other.parent)
=======
            self.parent = Show().copy(other.parent)
>>>>>>> 4b89e63c

        return self

    def add_episode(self, episode: "Episode"):
        """Add episode to season"""

        if episode.number in [e.number for e in self.episodes]:
            return

        self.episodes.append(episode)
        episode.parent = self
        self.episodes = sorted(self.episodes, key=lambda e: e.number)

    @property
    def log_string(self):
        return self.parent.log_string + " S" + str(self.number).zfill(2)

    @property
    def top_title(self) -> str:
        """Get the top title of the season."""

        session = object_session(self)

<<<<<<< HEAD
        if session:
=======
        if session and session.is_active:
>>>>>>> 4b89e63c
            session.refresh(self, ["parent"])

        return self.parent.title


class Episode(MediaItem):
    """Episode class"""

    __tablename__ = "Episode"
    id: Mapped[int] = mapped_column(
        sqlalchemy.ForeignKey("MediaItem.id", ondelete="CASCADE"), primary_key=True
    )
    number: Mapped[int]
    parent_id: Mapped[int] = mapped_column(
        sqlalchemy.ForeignKey("Season.id", ondelete="CASCADE"), use_existing_column=True
    )
    parent: Mapped["Season"] = relationship(
        back_populates="episodes",
        foreign_keys="Episode.parent_id",
        lazy="joined",
    )
    absolute_number: Mapped[int | None]

    __mapper_args__ = {
        "polymorphic_identity": "episode",
        "polymorphic_load": "selectin",
    }

<<<<<<< HEAD
=======
    @validates("number")
    def validate_number(self, _: str, value: int) -> int:
        if value <= 0:
            raise ValueError("Episode number must be a positive integer")

        return value

>>>>>>> 4b89e63c
    @property
    def top_parent(self) -> "Show":
        """Return the top-level parent"""

        return self.parent.parent

<<<<<<< HEAD
    def __init__(self, item: dict[str, Any]):
        self.type = "episode"
        self.number = item["number"]
=======
    def __init__(self, item: dict[str, Any] | None = None):
        self.type = "episode"

        if item:
            if number := item.get("number", None):
                self.number = number
>>>>>>> 4b89e63c

        super().__init__(item)

    def __repr__(self):
        return f"Episode:{self.number}:{self.state.name}"

    def __hash__(self):
        return super().__hash__()

    def copy(self, other: "Self", copy_parent: bool = True) -> Self:
        super()._copy_common_attributes(other)

        self.number = other.number

        if copy_parent and other.parent:
<<<<<<< HEAD
            self.parent = Season(item={}).copy(other.parent)
=======
            self.parent = Season().copy(other.parent)
>>>>>>> 4b89e63c

        return self

    def __getattribute__(self, name: str):
        """Override attribute access to inherit from parent show (through season) if not set"""

        # List of attributes that should be inherited from parent show
        inherited_attrs = {
            "genres",
            "country",
            "network",
            "language",
            "is_anime",
            "rating",
            "content_rating",
            "poster_path",
        }

        # Get the value normally first
        value = object.__getattribute__(self, name)

        # If it's an inherited attribute and the value is empty/None, try to get from parent show
        if name in inherited_attrs and not value:
            try:
                return getattr(self.parent.parent, name, value)
            except AttributeError:
                pass

        return value

    @property
    def log_string(self):
        return f"{self.parent.log_string}E{self.number:02}"

    @property
    def top_title(self) -> str:
        return self.top_parent.title


def _set_nested_attr(obj: object, key: str, value: Any):
    if "." in key:
        (current_key, rest_of_keys) = key.split(".", 1)

        if not hasattr(obj, current_key):
            raise AttributeError(f"Object does not have the attribute '{current_key}'.")

        current_obj = getattr(obj, current_key)

        _set_nested_attr(current_obj, rest_of_keys, value)
    elif isinstance(obj, dict):
        obj[key] = value
    else:
        setattr(obj, key, value)


ProcessedItemType = Literal["movie", "show", "season", "episode"]<|MERGE_RESOLUTION|>--- conflicted
+++ resolved
@@ -12,11 +12,8 @@
     mapped_column,
     object_session,
     relationship,
-<<<<<<< HEAD
-=======
     validates,
     MappedAsDataclass,
->>>>>>> 4b89e63c
 )
 
 from program.media.state import States
@@ -36,11 +33,7 @@
 TMediaItem = TypeVar("TMediaItem", bound="MediaItem")
 
 
-<<<<<<< HEAD
-class MediaItem(Base):
-=======
 class MediaItem(MappedAsDataclass, Base, kw_only=True):
->>>>>>> 4b89e63c
     """MediaItem class"""
 
     class ActiveStreamDecorator(TypeDecorator[ActiveStream]):
@@ -71,11 +64,6 @@
     poster_path: Mapped[str | None]
     type: Mapped[Literal["episode", "season", "show", "movie", "mediaitem"]] = (
         mapped_column(nullable=False)
-<<<<<<< HEAD
-    )
-    requested_at: Mapped[datetime | None] = mapped_column(
-        sqlalchemy.DateTime, default=datetime.now()
-=======
     )
     requested_at: Mapped[datetime | None] = mapped_column(
         sqlalchemy.DateTime,
@@ -89,14 +77,7 @@
     active_stream: Mapped[ActiveStream | None] = mapped_column(
         ActiveStreamDecorator,
         default=None,
->>>>>>> 4b89e63c
-    )
-    requested_by: Mapped[str | None]
-    requested_id: Mapped[int | None]
-    indexed_at: Mapped[datetime | None]
-    scraped_at: Mapped[datetime | None]
-    scraped_times: Mapped[int] = mapped_column(sqlalchemy.Integer, default=0)
-    active_stream: Mapped[ActiveStream | None] = mapped_column(ActiveStreamDecorator)
+    )
     streams: Mapped[list[Stream]] = relationship(
         secondary="StreamRelation",
         back_populates="parents",
@@ -110,14 +91,10 @@
         cascade="all",
     )
 
-<<<<<<< HEAD
-    aliases: Mapped[dict[str, list[str]]] = mapped_column(sqlalchemy.JSON, default={})
-=======
     aliases: Mapped[dict[str, list[str]] | None] = mapped_column(
         sqlalchemy.JSON,
         default=None,
     )
->>>>>>> 4b89e63c
     is_anime: Mapped[bool | None] = mapped_column(sqlalchemy.Boolean, default=False)
     network: Mapped[str | None]
     country: Mapped[str | None]
@@ -221,11 +198,7 @@
         # Post-processing
         self.subtitles = item.get("subtitles", [])
 
-<<<<<<< HEAD
     async def store_state(
-=======
-    def store_state(
->>>>>>> 4b89e63c
         self,
         given_state: States | None = None,
     ) -> tuple[States | None, States]:
@@ -244,11 +217,7 @@
 
                 assert services
 
-<<<<<<< HEAD
                 await services.notifications.run(
-=======
-                services.notifications.run(
->>>>>>> 4b89e63c
                     item=self,
                     previous_state=previous_state,
                     new_state=new_state,
@@ -511,33 +480,6 @@
     ) -> dict[str, Any]:
         """Convert item to extended dictionary (API response)"""
 
-<<<<<<< HEAD
-        dict = self.to_dict()
-
-        if isinstance(self, Show):
-            dict["seasons"] = [
-                season.to_extended_dict(with_streams=with_streams)
-                for season in self.seasons
-            ]
-        elif isinstance(self, Season):
-            dict["episodes"] = [
-                episode.to_extended_dict(with_streams=with_streams)
-                for episode in self.episodes
-            ]
-
-        dict["language"] = self.language
-        dict["country"] = self.country
-        dict["network"] = self.network
-
-        if with_streams:
-            dict["streams"] = [stream.to_dict() for stream in self.streams]
-            dict["blacklisted_streams"] = [
-                stream.to_dict() for stream in self.blacklisted_streams
-            ]
-            dict["active_stream"] = self.active_stream
-        dict["number"] = self.number if isinstance(self, Episode | Season) else None
-        dict["is_anime"] = bool(self.is_anime)
-=======
         extended_dict = self.to_dict()
 
         if isinstance(self, Show):
@@ -550,7 +492,6 @@
                 episode.to_extended_dict(with_streams=with_streams)
                 for episode in self.episodes
             ]
->>>>>>> 4b89e63c
 
         extended_dict["language"] = self.language
         extended_dict["country"] = self.country
@@ -565,42 +506,28 @@
         extended_dict["number"] = (
             self.number if isinstance(self, Episode | Season) else None
         )
-<<<<<<< HEAD
-        dict["media_metadata"] = (
-=======
         extended_dict["is_anime"] = bool(self.is_anime)
 
         extended_dict["filesystem_entry"] = (
             self.filesystem_entry.to_dict() if self.filesystem_entry else None
         )
         extended_dict["media_metadata"] = (
->>>>>>> 4b89e63c
             self.filesystem_entry.media_metadata
             if isinstance(self.filesystem_entry, MediaEntry)
             else None
         )
-<<<<<<< HEAD
-        dict["subtitles"] = [subtitle.to_dict() for subtitle in self.subtitles]
-=======
         extended_dict["subtitles"] = [subtitle.to_dict() for subtitle in self.subtitles]
 
->>>>>>> 4b89e63c
         # Include embedded subtitles from media_metadata
         if self.media_entry and self.media_entry.media_metadata:
             embedded_subs = self.media_entry.media_metadata.subtitle_tracks
 
             if embedded_subs:
-<<<<<<< HEAD
-                dict["subtitles"].extend([sub.model_dump() for sub in embedded_subs])
-
-        return dict
-=======
                 extended_dict["subtitles"].extend(
                     [sub.model_dump() for sub in embedded_subs]
                 )
 
         return extended_dict
->>>>>>> 4b89e63c
 
     def __iter__(self):
         for attr, _ in vars(self).items():
@@ -614,15 +541,9 @@
 
     def _copy_common_attributes(self, other: "MediaItem") -> None:
         """Copy common attributes from another MediaItem."""
-<<<<<<< HEAD
 
         self.id = other.id
 
-=======
-
-        self.id = other.id
-
->>>>>>> 4b89e63c
     def get(self, key: str, default: Any = None):
         """Get item attribute"""
 
@@ -732,24 +653,12 @@
         if isinstance(self, Show):
             for season in self.seasons:
                 for episode in season.episodes:
-<<<<<<< HEAD
                     await episode._reset()
 
                 await season._reset()
         elif isinstance(self, Season):
             for episode in self.episodes:
                 await episode._reset()
-=======
-                    episode._reset()
-
-                season._reset()
-        elif isinstance(self, Season):
-            for episode in self.episodes:
-                episode._reset()
-
-        self._reset()
-        self.store_state()
->>>>>>> 4b89e63c
 
         await self._reset()
         await self.store_state()
@@ -777,11 +686,7 @@
         filesystem_service = riven.services.filesystem
 
         if filesystem_service.riven_vfs:
-<<<<<<< HEAD
             await filesystem_service.riven_vfs.remove(self)
-=======
-            filesystem_service.riven_vfs.remove(self)
->>>>>>> 4b89e63c
 
         # Clear filesystem entries - ORM automatically deletes orphaned entries
         self.filesystem_entries.clear()
@@ -824,11 +729,7 @@
 
         session = object_session(self)
 
-<<<<<<< HEAD
-        if session and isinstance(self, Season | Episode):
-=======
         if session and session.is_active and isinstance(self, (Season, Episode)):
->>>>>>> 4b89e63c
             session.refresh(self, ["parent"])
 
             if self.parent:
@@ -856,11 +757,7 @@
 
         return self
 
-<<<<<<< HEAD
-    def __init__(self, item: dict[str, Any]):
-=======
     def __init__(self, item: dict[str, Any] | None = None):
->>>>>>> 4b89e63c
         self.type = "movie"
 
         super().__init__(item)
@@ -905,15 +802,8 @@
         cascade="all, delete-orphan",
         order_by="Season.number",
     )
-<<<<<<< HEAD
-    release_data: Mapped[SeriesRelease] = mapped_column(
-        SeriesReleaseDecorator, default={}
-    )
-    tvdb_status: Mapped[str | None]
-=======
     tvdb_status: Mapped[str | None]
     release_data: Mapped[SeriesRelease] = mapped_column(SeriesReleaseDecorator)
->>>>>>> 4b89e63c
 
     __mapper_args__ = {
         "polymorphic_identity": "show",
@@ -926,14 +816,6 @@
 
         return self
 
-<<<<<<< HEAD
-    def __init__(self, item: dict[str, Any]):
-        self.type = "show"
-        self.locations = item.get("locations", [])
-        self.seasons = item.get("seasons", [])
-        self.release_data = item.get("release_data", {})
-        self.tvdb_status = item.get("tvdb_status")
-=======
     def __init__(self, item: dict[str, Any] | None = None):
         self.type = "show"
 
@@ -947,7 +829,6 @@
                 self.release_data = SeriesRelease.model_validate(release_data)
 
             self.tvdb_status = item.get("tvdb_status")
->>>>>>> 4b89e63c
 
         super().__init__(item)
 
@@ -1001,24 +882,14 @@
 
         return States.Unknown
 
-<<<<<<< HEAD
     async def store_state(
-=======
-    def store_state(
->>>>>>> 4b89e63c
         self,
         given_state: States | None = None,
     ) -> tuple[States | None, States]:
         for season in self.seasons:
-<<<<<<< HEAD
             await season.store_state(given_state)
 
         return await super().store_state(given_state)
-=======
-            season.store_state(given_state)
-
-        return super().store_state(given_state)
->>>>>>> 4b89e63c
 
     def __repr__(self):
         return f"Show:{self.log_string}:{self.state.name}"
@@ -1087,13 +958,7 @@
     id: Mapped[int] = mapped_column(
         sqlalchemy.ForeignKey("MediaItem.id", ondelete="CASCADE"), primary_key=True
     )
-<<<<<<< HEAD
     number: Mapped[int]
-=======
-    number: Mapped[int] = mapped_column(
-        sqlalchemy.Integer,
-    )
->>>>>>> 4b89e63c
     parent_id: Mapped[int] = mapped_column(
         sqlalchemy.ForeignKey("Show.id", ondelete="CASCADE"), use_existing_column=True
     )
@@ -1120,30 +985,16 @@
 
         return self.parent
 
-<<<<<<< HEAD
     async def store_state(
-=======
-    def store_state(
->>>>>>> 4b89e63c
         self,
         given_state: States | None = None,
     ) -> tuple[States | None, States]:
         for episode in self.episodes:
-<<<<<<< HEAD
             await episode.store_state(given_state)
 
         return await super().store_state(given_state)
 
     def __init__(self, item: dict[str, Any]):
-        self.type = "season"
-        self.number = item["number"]
-        self.episodes = item.get("episodes", [])
-=======
-            episode.store_state(given_state)
-
-        return super().store_state(given_state)
-
-    def __init__(self, item: dict[str, Any] | None = None):
         self.type = "season"
 
         if item:
@@ -1151,7 +1002,6 @@
                 self.number = number
 
             self.episodes = item.get("episodes", [])
->>>>>>> 4b89e63c
 
         super().__init__(item)
 
@@ -1232,8 +1082,6 @@
     def __hash__(self):
         return super().__hash__()
 
-<<<<<<< HEAD
-=======
     @validates("number")
     def validate_number(self, _: str, value: int) -> int:
         if value <= 0:
@@ -1241,7 +1089,6 @@
 
         return value
 
->>>>>>> 4b89e63c
     def copy(self, other: "Self", copy_parent: bool = True) -> Self:
         super()._copy_common_attributes(other)
 
@@ -1253,11 +1100,7 @@
         self.number = other.number
 
         if copy_parent and other.parent:
-<<<<<<< HEAD
-            self.parent = Show(item={}).copy(other.parent)
-=======
             self.parent = Show().copy(other.parent)
->>>>>>> 4b89e63c
 
         return self
 
@@ -1281,11 +1124,7 @@
 
         session = object_session(self)
 
-<<<<<<< HEAD
-        if session:
-=======
         if session and session.is_active:
->>>>>>> 4b89e63c
             session.refresh(self, ["parent"])
 
         return self.parent.title
@@ -1314,8 +1153,6 @@
         "polymorphic_load": "selectin",
     }
 
-<<<<<<< HEAD
-=======
     @validates("number")
     def validate_number(self, _: str, value: int) -> int:
         if value <= 0:
@@ -1323,25 +1160,18 @@
 
         return value
 
->>>>>>> 4b89e63c
     @property
     def top_parent(self) -> "Show":
         """Return the top-level parent"""
 
         return self.parent.parent
 
-<<<<<<< HEAD
-    def __init__(self, item: dict[str, Any]):
-        self.type = "episode"
-        self.number = item["number"]
-=======
     def __init__(self, item: dict[str, Any] | None = None):
         self.type = "episode"
 
         if item:
             if number := item.get("number", None):
                 self.number = number
->>>>>>> 4b89e63c
 
         super().__init__(item)
 
@@ -1357,11 +1187,7 @@
         self.number = other.number
 
         if copy_parent and other.parent:
-<<<<<<< HEAD
-            self.parent = Season(item={}).copy(other.parent)
-=======
             self.parent = Season().copy(other.parent)
->>>>>>> 4b89e63c
 
         return self
 
