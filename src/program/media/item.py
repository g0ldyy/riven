"""MediaItem class"""

from datetime import datetime
<<<<<<< HEAD
from functools import cached_property
from typing import Any, List, Optional, TYPE_CHECKING
=======
from typing import Any, Literal, TYPE_CHECKING, Self, TypeVar
>>>>>>> 25428062

from kink import di
import sqlalchemy
from loguru import logger
from sqlalchemy import Dialect, Index, TypeDecorator
from sqlalchemy.orm import (
    Mapped,
    mapped_column,
    object_session,
    relationship,
    validates,
    MappedAsDataclass,
)

from program.media.state import States
from program.media.subtitle_entry import SubtitleEntry
from program.db.db import db_session
from program.db.base_model import Base
from program.media.media_entry import MediaEntry
from program.apis.tvdb_api import SeriesRelease
from program.media.models import ActiveStream

from .stream import Stream

if TYPE_CHECKING:
    from program.media.filesystem_entry import FilesystemEntry


TMediaItem = TypeVar("TMediaItem", bound="MediaItem")


class MediaItem(MappedAsDataclass, Base, kw_only=True):
    """MediaItem class"""

    class ActiveStreamDecorator(TypeDecorator[ActiveStream]):
        """Custom SQLAlchemy type decorator for ActiveStream JSON serialization"""

        impl = sqlalchemy.JSON
        cache_ok = True

        def process_bind_param(self, value: ActiveStream | None, dialect: Dialect):
            if value is None:
                return None

            return value.model_dump()

        def process_result_value(self, value: dict[str, Any] | None, dialect: Dialect):
            if value is None:
                return None

            return ActiveStream.model_validate(value)

    __tablename__ = "MediaItem"

    id: Mapped[int] = mapped_column(sqlalchemy.Integer, primary_key=True)
    imdb_id: Mapped[str | None]
    tvdb_id: Mapped[str | None]
    tmdb_id: Mapped[str | None]
    title: Mapped[str]
    poster_path: Mapped[str | None]
    type: Mapped[Literal["episode", "season", "show", "movie", "mediaitem"]] = (
        mapped_column(nullable=False)
    )
    requested_at: Mapped[datetime | None] = mapped_column(
        sqlalchemy.DateTime,
        default_factory=datetime.now,
    )
    requested_by: Mapped[str | None]
    requested_id: Mapped[int | None]
    indexed_at: Mapped[datetime | None]
    scraped_at: Mapped[datetime | None]
    scraped_times: Mapped[int] = mapped_column(sqlalchemy.Integer, default=0)
    active_stream: Mapped[ActiveStream | None] = mapped_column(
        ActiveStreamDecorator,
        default=None,
    )
    streams: Mapped[list[Stream]] = relationship(
        secondary="StreamRelation",
        back_populates="parents",
        lazy="selectin",
        cascade="all",
    )
    blacklisted_streams: Mapped[list[Stream]] = relationship(
        secondary="StreamBlacklistRelation",
        back_populates="blacklisted_parents",
        lazy="selectin",
        cascade="all",
    )

    aliases: Mapped[dict[str, list[str]] | None] = mapped_column(
        sqlalchemy.JSON,
        default=None,
    )
    is_anime: Mapped[bool | None] = mapped_column(sqlalchemy.Boolean, default=False)
    network: Mapped[str | None]
    country: Mapped[str | None]
    language: Mapped[str | None]
    aired_at: Mapped[datetime | None]
    year: Mapped[int | None]
    genres: Mapped[list[str] | None] = mapped_column(sqlalchemy.JSON, nullable=True)

    # Rating metadata (normalized for filtering)

    ## 0.0-10.0 scale (TMDB vote_average)
    rating: Mapped[float | None]

    ## US content rating (G, PG, PG-13, R, NC-17, TV-Y, TV-PG, TV-14, TV-MA, etc.)
    content_rating: Mapped[str | None]

    updated: Mapped[bool | None] = mapped_column(sqlalchemy.Boolean, default=False)
    guid: Mapped[str | None]
    overseerr_id: Mapped[int | None]
    last_state: Mapped[States | None] = mapped_column(
        sqlalchemy.Enum(States), default=States.Unknown
    )
    filesystem_entries: Mapped[list["FilesystemEntry"]] = relationship(
        "FilesystemEntry",
        back_populates="media_item",
        lazy="selectin",
        cascade="all, delete-orphan",
    )
    subtitles: Mapped[list[SubtitleEntry]] = relationship(
        SubtitleEntry,
        back_populates="media_item",
        lazy="selectin",
        cascade="all, delete-orphan",
        overlaps="filesystem_entries",
    )
    failed_attempts: Mapped[int] = mapped_column(sqlalchemy.Integer, default=0)

    __mapper_args__ = {
        "polymorphic_identity": "mediaitem",
        "polymorphic_on": "type",
    }

    __table_args__ = (
        Index("ix_mediaitem_type", "type"),
        Index("ix_mediaitem_requested_by", "requested_by"),
        Index("ix_mediaitem_title", "title"),
        Index("ix_mediaitem_poster_path", "poster_path"),
        Index("ix_mediaitem_imdb_id", "imdb_id"),
        Index("ix_mediaitem_tvdb_id", "tvdb_id"),
        Index("ix_mediaitem_tmdb_id", "tmdb_id"),
        Index("ix_mediaitem_network", "network"),
        Index("ix_mediaitem_country", "country"),
        Index("ix_mediaitem_language", "language"),
        Index("ix_mediaitem_aired_at", "aired_at"),
        Index("ix_mediaitem_year", "year"),
        Index("ix_mediaitem_rating", "rating"),
        Index("ix_mediaitem_content_rating", "content_rating"),
        Index("ix_mediaitem_overseerr_id", "overseerr_id"),
        Index("ix_mediaitem_type_aired_at", "type", "aired_at"),  # Composite index
    )

    def __init__(self, item: dict[str, Any] | None) -> None:
        if item is None:
            return

        self.requested_at = item.get("requested_at", datetime.now())
        self.requested_by = item.get("requested_by")
        self.requested_id = item.get("requested_id")

        self.indexed_at = None

        self.scraped_at = None
        self.scraped_times = 0
        self.streams = []
        self.blacklisted_streams = []

        # Media related
        self.title = item.get("title", "")
        self.poster_path = item.get("poster_path")
        self.imdb_id = item.get("imdb_id")
        self.tvdb_id = item.get("tvdb_id")
        self.tmdb_id = item.get("tmdb_id")
        self.network = item.get("network")
        self.country = item.get("country")
        self.language = item.get("language")
        self.aired_at = item.get("aired_at")
        self.year = item.get("year")
        self.genres = item.get("genres", None)
        self.aliases = item.get("aliases", {})
        self.is_anime = item.get("is_anime", False)
        self.rating = item.get("rating")
        self.content_rating = item.get("content_rating")

        # Media server related
        self.updated = item.get("updated", False)
        self.guid = item.get("guid")

        # Overseerr related
        self.overseerr_id = item.get("overseerr_id")

        # Post-processing
        self.subtitles = item.get("subtitles", [])

    def store_state(
        self,
        given_state: States | None = None,
    ) -> tuple[States | None, States]:
        """Store the state of the item and notify about state changes."""

        previous_state = self.last_state
        new_state = given_state or self.state
        self.last_state = new_state

        # Notify about state change via NotificationService
        if previous_state and previous_state != new_state:
            try:
                from program.program import Program

                services = di[Program].services

                assert services

                services.notifications.run(
                    item=self,
                    previous_state=previous_state,
                    new_state=new_state,
                )
            except Exception as e:
                # Fallback: log error but don't break state storage
                logger.debug(f"Failed to send state change notification: {e}")

        return (previous_state, new_state)

    def blacklist_active_stream(self) -> bool:
        """Blacklist the currently active stream for this item."""

        if not self.active_stream:
            logger.debug(f"No active stream for {self.log_string}, will not blacklist")
            return False

        def find_and_blacklist_stream(streams: list[Stream]) -> bool:
            stream = next(
                (
                    s
                    for s in streams
                    if self.active_stream and s.infohash == self.active_stream.infohash
                ),
                None,
            )

            if stream:
                self.blacklist_stream(stream)

                logger.debug(
                    f"Blacklisted stream {stream.infohash} for {self.log_string}"
                )

                return True

            return False

        if find_and_blacklist_stream(self.streams):
            return True

        if isinstance(self, Episode):
            if self.parent and find_and_blacklist_stream(self.parent.streams):
                return True

            if (
                self.parent
                and self.parent.parent
                and find_and_blacklist_stream(self.parent.parent.streams)
            ):
                return True

        logger.debug(
            f"Unable to find stream from item hierarchy for {self.log_string}, will not blacklist"
        )

        return False

    def blacklist_stream(self, stream: Stream) -> bool:
        """Blacklist a stream by moving it from streams to blacklisted_streams."""

        if stream in self.streams:
            self.streams.remove(stream)

            if stream not in self.blacklisted_streams:
                self.blacklisted_streams.append(stream)

            logger.debug(f"Blacklisted stream {stream.infohash} for {self.log_string}")

            return True

        return False

    def unblacklist_stream(self, stream: Stream) -> None:
        """Unblacklist a stream by moving it from blacklisted_streams to streams."""

        if stream in self.blacklisted_streams:
            self.blacklisted_streams.remove(stream)

            if stream not in self.streams:
                self.streams.append(stream)

            logger.debug(
                f"Unblacklisted stream {stream.infohash} for {self.log_string}"
            )

    def schedule(
        self,
        run_at: datetime,
        task_type: str = "episode_release",
        *,
        offset_seconds: int | None = None,
        reason: str | None = None,
    ) -> bool:
        """
        Schedule a task for this item at a specific time.

        Creates a ScheduledTask row (idempotent via unique index).
        Opens its own session (session-per-request).
        """

        from sqlalchemy.exc import IntegrityError
        from program.scheduling.models import ScheduledTask, ScheduledStatus

        if not self.id:
            logger.error("Cannot schedule task for unsaved item (missing id)")
            return False

        try:
            # Defensive: avoid scheduling in the past
            if run_at <= datetime.now():
                logger.debug(
                    f"Refusing to schedule past/now task for {self.log_string} at {run_at.isoformat()} [{task_type}]"
                )
                return False
        except Exception:
            pass

        payload = {
            "item_id": int(self.id),
            "task_type": task_type,
            "scheduled_for": run_at,
            "status": ScheduledStatus.Pending,
            "offset_seconds": offset_seconds,
            "reason": reason,
        }

        try:
            with db_session() as session:
                st = ScheduledTask(**payload)
                session.add(st)
                session.commit()
                logger.info(
                    f"Scheduled {task_type} for {self.log_string} at {run_at.isoformat()} (offset={offset_seconds})"
                )
                return True
        except IntegrityError:
            logger.debug(
                f"Schedule already exists for item {self.id} at {run_at.isoformat()} [{task_type}]"
            )
            return False
        except Exception as e:
            logger.error(f"Failed to schedule task for {self.log_string}: {e}")
            return False

<<<<<<< HEAD
        return False

    @cached_property
    def is_excluded(self) -> bool:
        """Check if the item is excluded based on its IDs."""

        from program.utils.exclusions import exclusions

        is_excluded = exclusions.is_excluded(self)

        if is_excluded:
            logger.trace(
                f"Item {self.log_string} is being excluded as the ID was found in exclusions."
            )

        return is_excluded

=======
>>>>>>> 25428062
    @property
    def is_released(self) -> bool:
        """Check if an item has been released."""

        if not self.aired_at:
            return False

        return self.aired_at and self.aired_at <= datetime.now()

    @property
    def state(self) -> States:
        return self._determine_state()

    def _determine_state(self) -> States:
        if self.last_state == States.Paused:
            return States.Paused

        if self.last_state == States.Failed:
            return States.Failed

        if self.updated:
            return States.Completed
        elif self.available_in_vfs:
            # Consider Symlinked (available) when VFS has the entry mounted
            return States.Symlinked
        elif self.filesystem_entry:
            # Downloaded if we have filesystem_entry (from downloader)
            return States.Downloaded
        elif self.is_scraped():
            return States.Scraped
        elif self.title and self.is_released:
            return States.Indexed
        elif self.title:
            return States.Unreleased
        elif (self.imdb_id or self.tmdb_id or self.tvdb_id) and self.requested_by:
            return States.Requested

        return States.Unknown

    def is_scraped(self) -> bool:
        """Check if the item has been scraped."""

        session = object_session(self)

        if session and session.is_active:
            try:
                session.refresh(self, attribute_names=["blacklisted_streams"])
                return len(self.streams) > 0 and any(
                    stream not in self.blacklisted_streams for stream in self.streams
                )
            except:
                pass

        return False

    def to_dict(self) -> dict[str, Any]:
        """Convert item to dictionary (API response)"""

        parent_title = self.title
        season_number = None
        episode_number = None
        parent_ids = {
            "imdb_id": self.imdb_id,
            "tvdb_id": self.tvdb_id,
            "tmdb_id": self.tmdb_id,
        }

        if isinstance(self, Season):
            parent_title = self.parent.title
            season_number = self.number
            parent_ids["imdb_id"] = self.parent.imdb_id
            parent_ids["tvdb_id"] = self.parent.tvdb_id
            parent_ids["tmdb_id"] = self.parent.tmdb_id
        elif isinstance(self, Episode):
            parent_title = self.parent.parent.title
            season_number = self.parent.number
            episode_number = self.number
            parent_ids["imdb_id"] = self.parent.parent.imdb_id
            parent_ids["tvdb_id"] = self.parent.parent.tvdb_id
            parent_ids["tmdb_id"] = self.parent.parent.tmdb_id

        data = {
            "id": str(self.id),
            "title": self.title,
            "poster_path": self.poster_path,
            "type": self.type,
            "parent_title": parent_title,
            "season_number": season_number,
            "episode_number": episode_number,
            "imdb_id": self.imdb_id,
            "tvdb_id": self.tvdb_id,
            "tmdb_id": self.tmdb_id,
            "parent_ids": parent_ids,
            "state": self.last_state.name if self.last_state else self.state.name,
            "aired_at": str(self.aired_at),
            "genres": self.genres,
            "is_anime": bool(self.is_anime),
            "guid": self.guid,
            "rating": self.rating,
            "content_rating": self.content_rating,
            "requested_at": str(self.requested_at),
            "requested_by": self.requested_by,
            "scraped_at": str(self.scraped_at),
            "scraped_times": self.scraped_times,
        }

        if isinstance(self, (Show, Season)):
            data["parent_ids"] = parent_ids

        return data

    def to_extended_dict(
        self,
        with_streams: bool = False,
    ) -> dict[str, Any]:
        """Convert item to extended dictionary (API response)"""

        extended_dict = self.to_dict()

        if isinstance(self, Show):
            extended_dict["seasons"] = [
                season.to_extended_dict(with_streams=with_streams)
                for season in self.seasons
            ]
        elif isinstance(self, Season):
            extended_dict["episodes"] = [
                episode.to_extended_dict(with_streams=with_streams)
                for episode in self.episodes
            ]

        extended_dict["language"] = self.language
        extended_dict["country"] = self.country
        extended_dict["network"] = self.network

        if with_streams:
            extended_dict["streams"] = [stream.to_dict() for stream in self.streams]
            extended_dict["blacklisted_streams"] = [
                stream.to_dict() for stream in self.blacklisted_streams
            ]
            extended_dict["active_stream"] = self.active_stream
        extended_dict["number"] = (
            self.number if isinstance(self, Episode | Season) else None
        )
        extended_dict["is_anime"] = bool(self.is_anime)

        extended_dict["filesystem_entry"] = (
            self.filesystem_entry.to_dict() if self.filesystem_entry else None
        )
        extended_dict["media_metadata"] = (
            self.filesystem_entry.media_metadata
            if isinstance(self.filesystem_entry, MediaEntry)
            else None
        )
        extended_dict["subtitles"] = [subtitle.to_dict() for subtitle in self.subtitles]

        # Include embedded subtitles from media_metadata
        if self.media_entry and self.media_entry.media_metadata:
            embedded_subs = self.media_entry.media_metadata.subtitle_tracks

            if embedded_subs:
                extended_dict["subtitles"].extend(
                    [sub.model_dump() for sub in embedded_subs]
                )

        return extended_dict

    def __iter__(self):
        for attr, _ in vars(self).items():
            yield attr

    def __eq__(self, other: object):
        if type(other) == type(self):
            return self.id == other.id

        return False

    def _copy_common_attributes(self, other: "MediaItem") -> None:
        """Copy common attributes from another MediaItem."""

        self.id = other.id

    def get(self, key: str, default: Any = None):
        """Get item attribute"""

        return getattr(self, key, default)

    def set(self, key: str, value: Any):
        """Set item attribute"""

        _set_nested_attr(self, key, value)

    @property
    def top_title(self) -> str:
        """
        Return the top-level title for this media item.

        Returns:
            str: The show's title for seasons and episodes (parent for season, grandparent for episode); otherwise the item's own title.
        """

        if isinstance(self, Season):
            return self.parent.title
        elif isinstance(self, Episode):
            return self.parent.parent.title
        else:
            return self.title

    # Filesystem entry properties
    @property
    def filesystem_entry(self) -> "FilesystemEntry | None":
        """
        Return the first filesystem entry for this media item to preserve backward compatibility.

        Returns:
            The first `FilesystemEntry` instance if any exist, otherwise `None`.
        """

        return self.filesystem_entries[0] if self.filesystem_entries else None

    @property
    def media_entry(self) -> "MediaEntry | None":
        """
        Return the first MediaEntry for this media item, if any.

        Returns:
            The first `MediaEntry` instance if any exist, otherwise `None`.
        """

        media_entries = [
            entry for entry in self.filesystem_entries if isinstance(entry, MediaEntry)
        ]

        if not media_entries:
            return None

        return media_entries[0]

    @property
    def available_in_vfs(self) -> bool:
        """
        Indicates whether any filesystem entry for this media item is available in the mounted VFS.

        Returns:
            `true` if at least one associated filesystem entry is available in the mounted VFS, `false` otherwise.
        """

        return (
            any(fe.available_in_vfs for fe in self.filesystem_entries)
            if self.filesystem_entries
            else False
        )

    def get_top_imdb_id(self) -> str | None:
        """
        Return the IMDb identifier for the top-level item in the hierarchy.

        Returns:
            imdb_id (str | None): IMDb identifier string from the show (top-level) when this item is a season or episode; otherwise the item's own `imdb_id`. May be `None` if no identifier is set.
        """

        if isinstance(self, Season):
            return self.parent.imdb_id
        elif isinstance(self, Episode):
            return self.parent.parent.imdb_id

        return self.imdb_id

    def get_aliases(self) -> dict[str, list[str]] | None:
        """Get the aliases of the item."""

        if isinstance(self, Season):
            return self.parent.aliases
        elif isinstance(self, Episode):
            return self.parent.parent.aliases
        else:
            return self.aliases

    def __hash__(self):
        return hash(self.id)

    def reset(self):
        """
        Reset this item's internal state and recursively reset child items when applicable.

        For a show, resets all seasons and their episodes; for a season, resets its episodes. After child resets, resets this item and updates its stored state.
        """

        if isinstance(self, Show):
            for season in self.seasons:
                for episode in season.episodes:
                    episode._reset()

                season._reset()
        elif isinstance(self, Season):
            for episode in self.episodes:
                episode._reset()

        self._reset()
        self.store_state()

    def _reset(self):
        """
        Reset the media item and its related associations to prepare for rescraping.

        Clears filesystem entries, subtitles, active and related streams, and resets
        scraping-related metadata (updated, scraped_at, scraped_times, failed_attempts).

        ORM cascade handles deletion of associated records. VFS sync is called to remove
        this item's nodes from the VFS tree (targeted removal, not full rebuild).

        Note: VFS sync is called BEFORE clearing entries so it can still access them
        to generate the paths to remove. The entries aren't committed yet, so they're
        still accessible in the session.
        """

        # Remove VFS nodes BEFORE clearing entries (so we can still access them)
        from program.program import riven

        assert riven.services

        filesystem_service = riven.services.filesystem

        if filesystem_service.riven_vfs:
            filesystem_service.riven_vfs.remove(self)

        # Clear filesystem entries - ORM automatically deletes orphaned entries
        self.filesystem_entries.clear()

        # Clear subtitles (event listener deletes files from disk on commit)
        self.subtitles.clear()

        # Clear streams using ORM relationship operations (database CASCADE handles orphans)
        self.streams.clear()
        self.active_stream = None

        # Reset scraping metadata
        self.updated = False
        self.scraped_at = None
        self.scraped_times = 0
        self.failed_attempts = 0

        logger.debug(f"Item {self.log_string} has been reset")

    @property
    def log_string(self) -> str:
        if self.title:
            return self.title
        elif self.id:
            return f"Item ID {self.id}"
        elif self.tmdb_id and not self.imdb_id:
            return f"TMDB ID {self.tmdb_id}"
        elif self.tvdb_id and not self.tmdb_id:
            return f"TVDB ID {self.tvdb_id}"
        elif self.imdb_id and (not self.tmdb_id and not self.tvdb_id):
            return f"IMDB ID {self.imdb_id}"

        return "Unknown"

    def is_parent_blocked(self) -> bool:
        """Return True if self or any parent is paused using targeted lookups (no relationship refresh)."""

        if self.last_state == States.Paused:
            return True

        session = object_session(self)

        if session and session.is_active and isinstance(self, (Season, Episode)):
            session.refresh(self, ["parent"])

            if self.parent:
                return self.parent.is_parent_blocked()

        return False


class Movie(MediaItem):
    """Movie class"""

    __tablename__ = "Movie"

    id: Mapped[int] = mapped_column(
        sqlalchemy.ForeignKey("MediaItem.id", ondelete="CASCADE"), primary_key=True
    )

    __mapper_args__ = {
        "polymorphic_identity": "movie",
        "polymorphic_load": "selectin",
    }

    def copy(self, other: "Self") -> Self:
        super()._copy_common_attributes(other)

        return self

    def __init__(self, item: dict[str, Any] | None = None):
        self.type = "movie"

        super().__init__(item)

    def __repr__(self):
        return f"Movie [tmdb: {self.tmdb_id} | imdb: {self.imdb_id}]: {self.log_string} - {self.state.name}"

    def __hash__(self):
        return super().__hash__()


class Show(MediaItem):
    """Show class"""

    class SeriesReleaseDecorator(TypeDecorator[SeriesRelease]):
        """Custom SQLAlchemy type decorator for SeriesRelease JSON serialization"""

        impl = sqlalchemy.JSON
        cache_ok = True

        def process_bind_param(self, value: SeriesRelease | None, dialect: Dialect):
            if value is None:
                return None

            return value.model_dump()

        def process_result_value(self, value: dict[str, Any] | None, dialect: Dialect):
            if value is None:
                return None

            return SeriesRelease.model_validate(value)

    __tablename__ = "Show"

    id: Mapped[int] = mapped_column(
        sqlalchemy.ForeignKey("MediaItem.id", ondelete="CASCADE"), primary_key=True
    )
    seasons: Mapped[list["Season"]] = relationship(
        back_populates="parent",
        foreign_keys="Season.parent_id",
        lazy="joined",
        cascade="all, delete-orphan",
        order_by="Season.number",
    )
    tvdb_status: Mapped[str | None]
    release_data: Mapped[SeriesRelease] = mapped_column(SeriesReleaseDecorator)

    __mapper_args__ = {
        "polymorphic_identity": "show",
        "polymorphic_load": "selectin",
    }

    @property
    def top_parent(self) -> "Show":
        """Return the top-level parent"""

        return self

    def __init__(self, item: dict[str, Any] | None = None):
        self.type = "show"

        if item:
            self.locations = item.get("locations", [])
            self.seasons = item.get("seasons", [])

            release_data = item.get("release_data")

            if release_data:
                self.release_data = SeriesRelease.model_validate(release_data)

            self.tvdb_status = item.get("tvdb_status")

        super().__init__(item)

    def _determine_state(self):
        if all(season.state == States.Paused for season in self.seasons):
            return States.Paused

        if all(season.state == States.Failed for season in self.seasons):
            return States.Failed

        if all(season.state == States.Completed for season in self.seasons):
            # Check TVDB status - only mark as Completed if the show has ended
            # If status is "Continuing" or "Upcoming", the show is still ongoing
            if self.tvdb_status and self.tvdb_status.lower() in [
                "continuing",
                "upcoming",
            ]:
                return States.Ongoing

            return States.Completed

        if any(
            season.state in [States.Ongoing, States.Unreleased]
            for season in self.seasons
        ):
            return States.Ongoing

        if any(
            season.state in (States.Completed, States.PartiallyCompleted)
            for season in self.seasons
        ):
            return States.PartiallyCompleted

        if any(season.state == States.Symlinked for season in self.seasons):
            return States.Symlinked

        if any(season.state == States.Downloaded for season in self.seasons):
            return States.Downloaded

        if self.is_scraped():
            return States.Scraped

        if any(season.state == States.Indexed for season in self.seasons):
            return States.Indexed

        if all(not season.is_released for season in self.seasons):
            return States.Unreleased

        if any(season.state == States.Requested for season in self.seasons):
            return States.Requested

        return States.Unknown

    def store_state(
        self,
        given_state: States | None = None,
    ) -> tuple[States | None, States]:
        for season in self.seasons:
            season.store_state(given_state)

        return super().store_state(given_state)

    def __repr__(self):
        return f"Show [tvdb: {self.tvdb_id}]: #{self.log_string} - {self.state.name}"

    def __hash__(self):
        return super().__hash__()

    def copy(self, other: "Self") -> Self:
        super()._copy_common_attributes(other)

        self.seasons = []

        for season in other.seasons:
            new_season = Season().copy(season, False)
            new_season.parent = self
            self.seasons.append(new_season)

        return self

    def add_season(self, season: "Season"):
        """Add season to show"""

        if season.number not in [s.number for s in self.seasons]:
            self.seasons.append(season)
            season.parent = self
            self.seasons = sorted(self.seasons, key=lambda s: s.number)

    def get_absolute_episode(
        self,
        episode_number: int,
        season_number: int | None = None,
    ) -> "Episode | None":
        """Get the absolute episode number based on season and episode."""

        if not episode_number or episode_number == 0:
            return None

        if season_number is not None:
            season = next((s for s in self.seasons if s.number == season_number), None)

            if season:
                episode = next(
                    (e for e in season.episodes if e.number == episode_number), None
                )

                if episode:
                    return episode

        episode_count = 0

        for season in self.seasons:
            for episode in season.episodes:
                episode_count += 1

                if episode_count == episode_number:
                    return episode

        return None


class Season(MediaItem):
    """Season class"""

    __tablename__ = "Season"

    id: Mapped[int] = mapped_column(
        sqlalchemy.ForeignKey("MediaItem.id", ondelete="CASCADE"), primary_key=True
    )
    number: Mapped[int] = mapped_column(
        sqlalchemy.Integer,
    )
    parent_id: Mapped[int] = mapped_column(
        sqlalchemy.ForeignKey("Show.id", ondelete="CASCADE"), use_existing_column=True
    )
    parent: Mapped["Show"] = relationship(
        lazy="joined",
        back_populates="seasons",
        foreign_keys="Season.parent_id",
    )
    episodes: Mapped[list["Episode"]] = relationship(
        back_populates="parent",
        foreign_keys="Episode.parent_id",
        lazy="joined",
        cascade="all, delete-orphan",
        order_by="Episode.number",
    )
    __mapper_args__ = {
        "polymorphic_identity": "season",
        "polymorphic_load": "selectin",
    }

    @property
    def top_parent(self) -> "Show":
        """Return the top-level parent"""

        return self.parent

    def store_state(
        self,
        given_state: States | None = None,
    ) -> tuple[States | None, States]:
        for episode in self.episodes:
            episode.store_state(given_state)

        return super().store_state(given_state)

    def __init__(self, item: dict[str, Any] | None = None):
        self.type = "season"

        if item:
            if number := item.get("number", None):
                self.number = number

            self.episodes = item.get("episodes", [])

        super().__init__(item)

    def _determine_state(self):
        if len(self.episodes) > 0:
            if all(episode.state == States.Paused for episode in self.episodes):
                return States.Paused

            if all(episode.state == States.Failed for episode in self.episodes):
                return States.Failed

            if all(episode.state == States.Completed for episode in self.episodes):
                return States.Completed

            if any(episode.state == States.Unreleased for episode in self.episodes):
                if any(episode.state != States.Unreleased for episode in self.episodes):
                    return States.Ongoing

            if any(episode.state == States.Completed for episode in self.episodes):
                return States.PartiallyCompleted

            if any(episode.state == States.Symlinked for episode in self.episodes):
                return States.Symlinked

            if any(episode.state == States.Downloaded for episode in self.episodes):
                return States.Downloaded

            if self.is_scraped():
                return States.Scraped

            if any(episode.state == States.Indexed for episode in self.episodes):
                return States.Indexed

            if any(episode.state == States.Unreleased for episode in self.episodes):
                return States.Unreleased

            if any(episode.state == States.Requested for episode in self.episodes):
                return States.Requested

            return States.Unknown
        else:
            return States.Unreleased

    @property
    def is_released(self) -> bool:
        return any(episode.is_released for episode in self.episodes)

    def __getattribute__(self, name: str):
        """Override attribute access to inherit from parent show if not set"""

        # List of attributes that should be inherited from parent
        inherited_attrs = {
            "genres",
            "country",
            "network",
            "language",
            "is_anime",
            "rating",
            "content_rating",
            "poster_path",
        }

        # Get the value normally first
        value = object.__getattribute__(self, name)

        # If it's an inherited attribute and the value is empty/None, try to get from parent
        if name in inherited_attrs and not value:
            try:
                return getattr(self.parent, name, value)
            except AttributeError:
                pass

        return value

    def __repr__(self):
        return f"Season [tvdb: {self.tvdb_id}]: {self.log_string} #{self.number} - {self.state.name}"

    def __hash__(self):
        return super().__hash__()

    @validates("number")
    def validate_number(self, _: str, value: int) -> int:
        if value <= 0:
            raise ValueError("Season number must be a positive integer")

        return value

    def copy(self, other: "Self", copy_parent: bool = True) -> Self:
        super()._copy_common_attributes(other)

        for episode in other.episodes:
            new_episode = Episode().copy(episode, False)
            new_episode.parent = self
            self.episodes.append(new_episode)

        self.number = other.number

        if copy_parent and other.parent:
            self.parent = Show().copy(other.parent)

        return self

    def add_episode(self, episode: "Episode"):
        """Add episode to season"""

        if episode.number in [e.number for e in self.episodes]:
            return

        self.episodes.append(episode)
        episode.parent = self
        self.episodes = sorted(self.episodes, key=lambda e: e.number)

    @property
    def log_string(self):
        return self.parent.log_string + " S" + str(self.number).zfill(2)

    @property
    def top_title(self) -> str:
        """Get the top title of the season."""

        session = object_session(self)

        if session and session.is_active:
            session.refresh(self, ["parent"])

        return self.parent.title


class Episode(MediaItem):
    """Episode class"""

    __tablename__ = "Episode"
    id: Mapped[int] = mapped_column(
        sqlalchemy.ForeignKey("MediaItem.id", ondelete="CASCADE"), primary_key=True
    )
    number: Mapped[int]
    parent_id: Mapped[int] = mapped_column(
        sqlalchemy.ForeignKey("Season.id", ondelete="CASCADE"), use_existing_column=True
    )
    parent: Mapped["Season"] = relationship(
        back_populates="episodes",
        foreign_keys="Episode.parent_id",
        lazy="joined",
    )
    absolute_number: Mapped[int | None]

    __mapper_args__ = {
        "polymorphic_identity": "episode",
        "polymorphic_load": "selectin",
    }

    @validates("number")
    def validate_number(self, _: str, value: int) -> int:
        if value <= 0:
            raise ValueError("Episode number must be a positive integer")

        return value

    @property
    def top_parent(self) -> "Show":
        """Return the top-level parent"""

        return self.parent.parent

    def __init__(self, item: dict[str, Any] | None = None):
        self.type = "episode"

        if item:
            if number := item.get("number", None):
                self.number = number

        super().__init__(item)

    def __repr__(self):
        return f"Episode [tvdb: {self.tvdb_id}]: {self.log_string} #{self.number} - {self.state.name}"

    def __hash__(self):
        return super().__hash__()

    def copy(self, other: "Self", copy_parent: bool = True) -> Self:
        super()._copy_common_attributes(other)

        self.number = other.number

        if copy_parent and other.parent:
            self.parent = Season().copy(other.parent)

        return self

    def __getattribute__(self, name: str):
        """Override attribute access to inherit from parent show (through season) if not set"""

        # List of attributes that should be inherited from parent show
        inherited_attrs = {
            "genres",
            "country",
            "network",
            "language",
            "is_anime",
            "rating",
            "content_rating",
            "poster_path",
        }

        # Get the value normally first
        value = object.__getattribute__(self, name)

        # If it's an inherited attribute and the value is empty/None, try to get from parent show
        if name in inherited_attrs and not value:
            try:
                return getattr(self.parent.parent, name, value)
            except AttributeError:
                pass

        return value

    @property
    def log_string(self):
        return f"{self.parent.log_string}E{self.number:02}"

    @property
    def top_title(self) -> str:
        return self.top_parent.title


def _set_nested_attr(obj: object, key: str, value: Any):
    if "." in key:
        (current_key, rest_of_keys) = key.split(".", 1)

        if not hasattr(obj, current_key):
            raise AttributeError(f"Object does not have the attribute '{current_key}'.")

        current_obj = getattr(obj, current_key)

        _set_nested_attr(current_obj, rest_of_keys, value)
    elif isinstance(obj, dict):
        obj[key] = value
    else:
        setattr(obj, key, value)


ProcessedItemType = Literal["movie", "show", "season", "episode"]<|MERGE_RESOLUTION|>--- conflicted
+++ resolved
@@ -1,12 +1,8 @@
 """MediaItem class"""
 
 from datetime import datetime
-<<<<<<< HEAD
 from functools import cached_property
-from typing import Any, List, Optional, TYPE_CHECKING
-=======
 from typing import Any, Literal, TYPE_CHECKING, Self, TypeVar
->>>>>>> 25428062
 
 from kink import di
 import sqlalchemy
@@ -368,7 +364,6 @@
             logger.error(f"Failed to schedule task for {self.log_string}: {e}")
             return False
 
-<<<<<<< HEAD
         return False
 
     @cached_property
@@ -386,8 +381,6 @@
 
         return is_excluded
 
-=======
->>>>>>> 25428062
     @property
     def is_released(self) -> bool:
         """Check if an item has been released."""
