--- conflicted
+++ resolved
@@ -33,10 +33,6 @@
 from __future__ import annotations
 from collections.abc import AsyncGenerator
 from contextlib import asynccontextmanager
-<<<<<<< HEAD
-from http import HTTPStatus
-=======
->>>>>>> 27689038
 
 import pyfuse3
 import trio
@@ -80,11 +76,8 @@
     DebridServiceLinkUnavailable,
     MediaStreamKilledException,
 )
-<<<<<<< HEAD
+from program.utils.debrid_cdn_url import DebridCDNUrl
 from program.db.db import db_session
-=======
-from program.utils.debrid_cdn_url import DebridCDNUrl
->>>>>>> 27689038
 
 from ...streaming import (
     Cache,
@@ -536,27 +529,10 @@
         Returns:
             True if successfully added, False otherwise
         """
-<<<<<<< HEAD
-
-        from program.media.media_entry import MediaEntry
-=======
->>>>>>> 27689038
-
-        # Only process if this item has a filesystem entry
-        if not item.filesystem_entry:
-            logger.debug(f"Item {item.id} has no filesystem_entry, skipping VFS add")
-            return False
-
-        entry = item.media_entry
-
-        entry.unrestricted_url = DebridCDNUrl(
-            filename=entry.original_filename
-        ).validate()
-
-        if not entry.unrestricted_url:
-            logger.debug(
-                f"Item {item.id} filesystem_entry URL is invalid, skipping VFS add"
-            )
+
+        # Only process if this item has a media entry
+        if not (entry := item.media_entry):
+            logger.debug(f"Item {item.id} has no media entry, skipping VFS add")
             return False
 
         # Register the MediaEntry (video file)
@@ -770,8 +746,6 @@
         matcher = LibraryProfileMatcher()
 
         # Step 1: Re-match all entries against current library profiles and collect item IDs
-        from program.db.db import db as db_module
-
         item_ids = list[int]([])
         rematched_count = 0
 
@@ -804,10 +778,12 @@
                     item_ids.append(item.id)
 
             session.commit()
+
             logger.debug(f"Re-matched {rematched_count} entries with updated profiles")
 
         # Step 2: Clear VFS tree and rebuild from scratch
         logger.debug("Clearing VFS tree for rebuild")
+
         with self._tree_lock:
             # Create new root node
             self._root = VFSRoot()
@@ -818,9 +794,10 @@
 
         # Step 3: Re-register all items
         logger.debug(f"Re-registering {len(item_ids)} items")
+
         registered_count = 0
 
-        with db_module.Session() as session:
+        with db_session() as session:
             from program.media.item import MediaItem
 
             items = session.query(MediaItem).filter(MediaItem.id.in_(item_ids)).all()
@@ -829,6 +806,7 @@
             for item_id in item_ids:
                 try:
                     item = item_map.get(item_id)
+
                     if not item:
                         continue
 
@@ -1700,42 +1678,7 @@
                 path = node.path
 
             try:
-<<<<<<< HEAD
-                entry_info = await trio.to_thread.run_sync(
-                    lambda: self.vfs_db.get_entry_by_original_filename(
-                        original_filename=node.original_filename,
-                    )
-                )
-
-                if (
-                    not entry_info
-                    or not entry_info["url"]
-                    or not entry_info["provider"]
-                ):
-                    raise pyfuse3.FUSEError(errno.ENOENT)
-
-                try:
-                    # Test URL availability
-                    async with di[AsyncClient].stream(
-                        method="GET",
-                        url=entry_info["url"],
-                    ) as response:
-                        response.raise_for_status()
-                except httpx.HTTPStatusError as e:
-                    status_code = e.response.status_code
-
-                    if status_code in (HTTPStatus.NOT_FOUND, HTTPStatus.GONE):
-                        await trio.to_thread.run_sync(
-                            lambda: self.vfs_db.get_entry_by_original_filename(
-                                original_filename=node.original_filename,
-                                force_resolve=True,
-                            )
-                        )
-                except Exception:
-                    raise pyfuse3.FUSEError(errno.EIO) from None
-=======
                 DebridCDNUrl(filename=node.original_filename).validate()
->>>>>>> 27689038
             except DebridServiceLinkUnavailable:
                 logger.warning(
                     f"Dead link for {node.path}; attempting to download a working one..."
@@ -2146,11 +2089,7 @@
                     )
                 )
 
-                if (
-                    not entry_info
-                    or not entry_info["url"]
-                    or not entry_info["provider"]
-                ):
+                if not entry_info or not entry_info.url or not entry_info.provider:
                     raise pyfuse3.FUSEError(errno.ENOENT)
 
                 self._active_streams[stream_key] = MediaStream(
@@ -2158,8 +2097,8 @@
                     file_size=file_size,
                     path=path,
                     original_filename=original_filename,
-                    provider=entry_info["provider"],
-                    initial_url=entry_info["url"],
+                    provider=entry_info.provider,
+                    initial_url=entry_info.url,
                     nursery=self.stream_nursery,
                 )
 
