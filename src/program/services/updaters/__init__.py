--- conflicted
+++ resolved
@@ -4,12 +4,7 @@
 
 from loguru import logger
 
-<<<<<<< HEAD
 from program.media.item import Episode, MediaItem, Movie, Season, Show
-=======
-from program.media.item import MediaItem
-from program.media.media_entry import MediaEntry
->>>>>>> 27689038
 from program.services.updaters.emby import EmbyUpdater
 from program.services.updaters.jellyfin import JellyfinUpdater
 from program.services.updaters.plex import PlexUpdater
@@ -69,26 +64,16 @@
 
         for _item in items:
             # Get all VFS paths from the entry's helper method
-<<<<<<< HEAD
-            fe = _item.media_entry
+            media_entry = _item.media_entry
 
-            if not fe:
-=======
-            try:
-                me: MediaEntry = _item.media_entry
-            except ValueError as e:
-                logger.debug(f"Skipping Updater: {e}")
-                continue
-
-            if not me:
->>>>>>> 27689038
+            if not media_entry:
                 logger.debug(
                     f"No filesystem entry for {_item.log_string}; skipping updater"
                 )
                 continue
 
             try:
-                all_vfs_paths = me.get_all_vfs_paths()
+                all_vfs_paths = media_entry.get_all_vfs_paths()
             except Exception as e:
                 logger.error(f"Failed to get VFS paths for {_item.log_string}: {e}")
                 continue
